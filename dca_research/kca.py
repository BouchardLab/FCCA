import logging, time
import numpy as np
import scipy.stats
from scipy.optimize import minimize
import pdb
import torch
import torch.nn.functional as F

from dca.base import SingleProjectionComponentsAnalysis, ortho_reg_fn, init_coef, ObjectiveWrapper
from dca.cov_util import calc_cross_cov_mats_from_data, calc_cov_from_cross_cov_mats

logging.basicConfig()

# Arrange cross-covariance matrices in Hankel form
def gen_hankel_from_blocks(blocks):

    order = int(blocks.shape[0]/2)
    block_hankel = torch.cat([torch.cat([blocks[i + j + 1, ...] for j in range(order)]) for i in range(order)], dim=1)
    return block_hankel

def gen_toeplitz_from_blocks(blocks):
    
    order = int(blocks.shape[0])
    toeplitz_block_index = lambda idx: blocks[idx, ...] if idx >= 0 else blocks[-1*idx, ...].T

    block_toeplitz = torch.cat([torch.cat([toeplitz_block_index(j - i) 
                                            for j in range(order)], dim=1) 
                                for i in range(order)], dim=0)
    return block_toeplitz

<<<<<<< HEAD
def calc_mmse_from_cross_cov_mats(cross_cov_mats, proj=None, project_mmse=False, return_cov=False):
=======
def calc_mmse_from_cross_cov_mats(cross_cov_mats, proj=None, project_mmse=False, return_covs=False):
>>>>>>> d7b059d5

    T = cross_cov_mats.shape[0] - 1
    N = cross_cov_mats.shape[-1]

    # Due to differing conventions, we have to take the transpose of cross_cov_mats here, regardless
    # of whether the problem is causal or not
    cross_cov_mats = torch.transpose(cross_cov_mats, 1, 2)

    if proj is not None:
        # Two sided projections
        cross_cov_mats_proj = torch.matmul(proj.t().unsqueeze(0),
                                           torch.matmul(cross_cov_mats,
                                           proj.unsqueeze(0)))
        # One sided projections
        covpf = torch.cat([proj.t() @ cc for cc in cross_cov_mats[1:]])

<<<<<<< HEAD
    else:
        covpf = torch.cat([cc for cc in cross_cov_mats[1:]])

    covp = calc_cov_from_cross_cov_mats(cross_cov_mats_proj[:-1])
    mmse_cov = cross_cov_mats[0] - torch.t(covpf) @ torch.inverse(covp) @ covpf
=======
        ccm_proj2 = [torch.mm(torch.t(proj), torch.t(cc)) for cc in cross_cov_mats[1:]]
        ccm_proj2.reverse()
    else:
        ccm_proj1 = cross_cov_mats[:-1]
        ccm_proj2 = [torch.t(cc) for cc in torch.flip(cross_cov_mats)[1:]]
        ccm_proj2.reverse()

    covp = calc_cov_from_cross_cov_mats(ccm_proj1)
    covf = cross_cov_mats[0]
    covpf = torch.cat(ccm_proj2)
    mmse_cov = covf - torch.t(covpf) @ torch.inverse(covp) @ covpf

    if project_mmse:
        mmse_cov = torch.t(proj) @ mmse_cov @ proj

    if return_covs:
        return torch.trace(mmse_cov), covp, covf, covpf
    else:
        return torch.trace(mmse_cov)
    
def build_loss(cross_cov_mats, d, ortho_lambda=1., causal_weights=(1, 0), project_mmse=False):
    """Constructs a loss function which gives the (negative) predictive
    information in the projection of multidimensional timeseries data X onto a
    d-dimensional basis, where predictive information is computed using a
    stationary Gaussian process approximation.

    Parameters
    ----------
    X : np.ndarray, shape (# time-steps, N)
        The multidimensional time series data from which the
        mutual information is computed.
    d: int
        Number of basis vectors onto which the data X are projected.
    ortho_lambda : float
        Regularization hyperparameter.
    Returns
    -------
    loss : function
       Loss function which accepts a (flattened) N-by-d matrix, whose
       columns are basis vectors, and outputs the negative predictive information
       corresponding to that projection (plus regularization term).
    """
    N = cross_cov_mats.shape[1]

    def loss(V_flat):
        V = V_flat.reshape(N, d)
        ortho_reg_val = ortho_reg_fn(ortho_lambda, V)

        mmse_fwd = calc_mmse_from_cross_cov_mats(cross_cov_mats, V, project_mmse=project_mmse)
        mmsw_rev = calc_mmse_from_cross_cov_mats(torch.transpose(cross_cov_mats, 1, 2), V, project_mmse=project_mmse)

        return causal_weights[0] * mmse_fwd + causal_weights[1] * mmsw_rev + ortho_reg_val

    return loss
>>>>>>> d7b059d5

    if project_mmse and proj is not None:
        mmse_cov = torch.chain_matmul(torch.t(proj), mmse_cov, proj)
    if return_cov:
        return torch.trace(mmse_cov), mmse_cov
    else:
        return torch.trace(mmse_cov)

class KalmanComponentsAnalysis(SingleProjectionComponentsAnalysis):
    """Kalman Components Analysis. 

    Runs KCA on multidimensional timeseries data X to discover a projection

    Parameters
    ----------
    d : int
        Number of basis vectors onto which the data X are projected.
    T : int
        Size of time windows across which to compute mutual information. When fitting
         a model, the length of the shortest timeseries must be greater than
        T and for good performance should be much greater than T.
    init : str
        Options: "random_ortho", "random", or "PCA"
        Method for initializing the projection matrix.
    n_init : int
        Number of random restarts. Default is 1.
    stride : int
        Number of samples to skip when estimating cross covariance matrices. Settings stride > 1
        will speedup covariance estimation but may reduce the quality of the covariance estimate
        for small datasets.
    chunk_cov_estimate : None or int
        If `None`, cov is estimated from entire time series. If an `int`, cov is estimated
        by chunking up time series and averaging covariances from chucks. This can use less memory
        and be faster for long timeseries. Requires that the length of the shortest timeseries
        in the batch is longer than T * chunk_cov_estimate`.
    tol : float
        Tolerance for stopping optimization. Default is 1e-6.
    ortho_lambda : float
        Coefficient on term that keeps V close to orthonormal.
    verbose : bool
        Verbosity during optimization.
    use_scipy : bool
        Whether to use SciPy or Pytorch L-BFGS-B. Default is True. Pytorch is not well tested.
    device : str
        What device to run the computation on in Pytorch.
    dtype : pytorch.dtype
        What dtype to use for computation.
    rng_or_seed : None, int, or NumPy RandomState
        Random number generator or seed.

    Attributes
    ----------
    T : int
        Default T used for PI.
    T_fit : int
        T used for last cross covariance estimation.
    d : int
        Default d used for fitting the projection.
    d_fit : int
        d used for last projection fit.
    cross covs : torch tensor
        Cross covariance matrices from the last covariance estimation.
    coef_ : ndarray (N, d)
        Projection matrix from fit.
    """
<<<<<<< HEAD
    def __init__(self, causal=True, d=None, T=None, init="random_ortho", project_mmse=True, 
                 n_init=1, stride=1, chunk_cov_estimate=None, tol=1e-6, 
                 ortho_lambda=10., verbose=False, device="cpu", dtype=torch.float64, 
                rng_or_seed=None):
=======
    def __init__(self, d=None, T=None, causal_weights=(1, 0), project_mmse=False, 
                 init="random_ortho", n_init=1, stride=1,
                 chunk_cov_estimate=None, tol=1e-6, ortho_lambda=10., verbose=False,
                 device="cpu", dtype=torch.float64, rng_or_seed=None):
>>>>>>> d7b059d5

        super(KalmanComponentsAnalysis,
              self).__init__(d=d, T=T, init=init, n_init=n_init, stride=stride,
                             chunk_cov_estimate=chunk_cov_estimate, tol=tol, verbose=verbose,
                             device=device, dtype=dtype, rng_or_seed=rng_or_seed)

        self.causal_weights = causal_weights
        self.project_mmse = project_mmse
        self.ortho_lambda = ortho_lambda
        self.cross_covs = None
        self.causal = causal
        self.project_mmse = project_mmse

    def estimate_data_statistics(self, X, T=None, regularization=None, reg_ops=None):
        """Estimate the cross covariance matrix from data.

        Parameters
        ----------
        X : ndarray or list of ndarrays
            Data to estimate the cross covariance matrix.
        T : int
            T for PI calculation (optional).
        regularization : str
            Whether to regularize cross covariance estimation.
        reg_ops : dict
            Options for cross covariance regularization.
        """
        if T is None:
            T = self.T
        else:
            self.T = T
        start = time.time()
        self._logger.info('Starting cross covariance estimate.')
        if isinstance(X, list) or X.ndim == 3:
            self.mean_ = np.concatenate(X).mean(axis=0, keepdims=True)
        else:
            self.mean_ = X.mean(axis=0, keepdims=True)

        # Estimate only T + 1 autocovariances instead of 2T like in DCA
        cross_covs = calc_cross_cov_mats_from_data(X, self.T + 1, mean=self.mean_,
                                                   chunks=self.chunk_cov_estimate,
                                                   stride=self.stride,
                                                   rng=self.rng,
                                                   regularization=regularization,
                                                   reg_ops=reg_ops,
                                                   logger=self._logger)
        

        self.cross_covs = torch.tensor(cross_covs, device=self.device, dtype=self.dtype)

<<<<<<< HEAD
        # Reverse the direction of time to solve an acausal filtering problem
        if not self.causal:
            self.cross_covs = torch.transpose(self.cross_covs, 1, 2)

=======
>>>>>>> d7b059d5
        delta_time = round((time.time() - start) / 60., 1)
        self._logger.info('Cross covariance estimate took {:0.1f} minutes.'.format(delta_time))

        return self

    def _fit_projection(self, d=None, T=None, record_V=False):
        """Fit the projection matrix.

        Parameters
        ----------
        d : int
            Dimensionality of the projection (optional.)
        T : int
            T for PI calculation (optional). Default is `self.T`. If `T` is set here
            it must be less than or equal to `self.T` or self.estimate_cross_covariance() must
            be called with a larger `T`.
        record_V : bool
            If True, saves a copy of V at each optimization step. Default is False.
        """
        if d is None:
            d = self.d
        if d < 1:
            raise ValueError
        self.d_fit = d
        if T is None:
            T = self.T
        if T < 1:
            raise ValueError
        if T > self.cross_covs.shape[0] - 1:
            raise ValueError('T must less than or equal to the value when ' +
                             '`estimate_cross_covariance()` was called.')
        self.T_fit = T

        if self.cross_covs is None:
            raise ValueError('Call `estimate_cross_covariance()` first.')

        c = self.cross_covs[:T + 1]
        N = c.shape[1]
        V_init = init_coef(N, d, self.rng, self.init)

        if not isinstance(c, torch.Tensor):
            c = torch.tensor(c, device=self.device, dtype=self.dtype)

        def f_params(v_flat, requires_grad=True):
            v_flat_torch = torch.tensor(v_flat,
                                        requires_grad=requires_grad,
                                        device=self.device,
                                        dtype=self.dtype)
            v_torch = v_flat_torch.reshape(N, d)
            loss = self.build_loss(c, d, self.ortho_lambda)(v_torch)
            return loss, v_flat_torch
        objective = ObjectiveWrapper(f_params)

        def null_callback(*args, **kwargs):
            pass

        if self.verbose or record_V:
            if record_V:
                self.V_seq = [V_init]

            def callback(v_flat, objective):
                if record_V:
                    self.V_seq.append(v_flat.reshape(N, d))
                if self.verbose:
                    loss, v_flat_torch = objective.core_computations(v_flat,
                                                                     requires_grad=False)
                    v_torch = v_flat_torch.reshape(N, d)
                    loss = self.build_loss(c, d, self.ortho_lambda)(v_torch)
                    reg_val = ortho_reg_fn(self.ortho_lambda, v_torch)
                    loss = loss.detach().cpu().numpy()
                    reg_val = reg_val.detach().cpu().numpy()
                    PI = -(loss - reg_val)
                    string = "Loss {}, PI: {} nats, reg: {}"
                    self._logger.info(string.format(str(np.round(loss, 4)),
                                                    str(np.round(PI, 4)),
                                                    str(np.round(reg_val, 4))))

            callback(V_init, objective)
        else:
            callback = null_callback

        opt = minimize(objective.func, V_init.ravel(), method='L-BFGS-B', jac=objective.grad,
                       options={'disp': self.verbose, 'ftol': self.tol},
                       callback=lambda x: callback(x, objective))
        v = opt.x.reshape(N, d)

        # Orthonormalize the basis prior to returning it
        V_opt = scipy.linalg.orth(v)

        # Return the negative as singleprojectionanalysis takes argmax of scores across initializations
        # Both KCA and OCCA natively minimize a loss
        final_score = -1*self.score(coef=torch.tensor(V_opt))

        return V_opt, final_score

    def score(self, X=None, cross_covs=None, coef=None):
        """Calculate the PI of data for the DCA projection.

        Parameters
        ----------
        X : ndarray or list
            Optional. If X is none, calculate PI from the training data.
            If X is given, calcuate the PI of X for the learned projections.
        """
        if X is None:
            if cross_covs is None:                 
                cross_covs = self.cross_covs
        else:
            cross_covs = calc_cross_cov_mats_from_data(X, T=self.T + 1)
            if not self.causal:
                self.cross_covs = torch.transpose(self.cross_covs, 1, 2)

        if coef is None:
            coef = self.coef_

        return calc_mmse_from_cross_cov_mats(torch.tensor(cross_covs), torch.tensor(coef), 
                                             project_mmse=self.project_mmse).detach().cpu().numpy()

    @staticmethod
    def build_loss(cross_cov_mats, d, ortho_lambda=1.):
        """ Constructs loss function for forward/reverse time filtering error

        Parameters
        ----------
        X : np.ndarray, shape (# time-steps, N)
            The multidimensional time series data from which the
            mmse is computed.
        d: int
            Number of basis vectors onto which the data X are projected.
        ortho_lambda : float
            Regularization hyperparameter.
        Returns
        -------
        loss : function
           Loss function which accepts a (flattened) N-by-d matrix, whose
           columns are basis vectors, and outputs the mmse
           corresponding to that projection (plus regularization term).
        """
        N = cross_cov_mats.shape[1]

        def loss(V_flat):
            V = V_flat.reshape(N, d)
            reg_val = ortho_reg_fn(ortho_lambda, V)
            mmse_loss = calc_mmse_from_cross_cov_mats(cross_cov_mats, V, project_mmse=self.project_mmse)
            return mmse_loss + reg_val

        return loss

class ObserverControllerComponentsAnalysis(KalmanComponentsAnalysis):
    """Observer Controller Components Analysis

    Runs OCCA on multidimensional timeseries data X to discover a projection

    Parameters
    ----------
    d : int
        Number of basis vectors onto which the data X are projected.
    T : int
        Size of time windows across which to compute mutual information. When fitting
         a model, the length of the shortest timeseries must be greater than
        T and for good performance should be much greater than T.
    init : str
        Options: "random_ortho", "random", or "PCA"
        Method for initializing the projection matrix.
    n_init : int
        Number of random restarts. Default is 1.
    stride : int
        Number of samples to skip when estimating cross covariance matrices. Settings stride > 1
        will speedup covariance estimation but may reduce the quality of the covariance estimate
        for small datasets.
    chunk_cov_estimate : None or int
        If `None`, cov is estimated from entire time series. If an `int`, cov is estimated
        by chunking up time series and averaging covariances from chucks. This can use less memory
        and be faster for long timeseries. Requires that the length of the shortest timeseries
        in the batch is longer than T * chunk_cov_estimate`.
    tol : float
        Tolerance for stopping optimization. Default is 1e-6.
    ortho_lambda : float
        Coefficient on term that keeps V close to orthonormal.
    verbose : bool
        Verbosity during optimization.
    use_scipy : bool
        Whether to use SciPy or Pytorch L-BFGS-B. Default is True. Pytorch is not well tested.
    device : str
        What device to run the computation on in Pytorch.
    dtype : pytorch.dtype
        What dtype to use for computation.
    rng_or_seed : None, int, or NumPy RandomState
        Random number generator or seed.

    Attributes
    ----------
    T : int
        Default T used for PI.
    T_fit : int
        T used for last cross covariance estimation.
    d : int
        Default d used for fitting the projection.
    d_fit : int
        d used for last projection fit.
    cross covs : torch tensor
        Cross covariance matrices from the last covariance estimation.
    coef_ : ndarray (N, d)
        Projection matrix from fit.
    """
    def __init__(self, loss_type='product', loss_reg_vals=None,
                 d=None, T=None, init="random_ortho", n_init=1, stride=1,
                 chunk_cov_estimate=None, tol=1e-6, ortho_lambda=10., verbose=False,
                 device="cpu", dtype=torch.float64, rng_or_seed=None, project_mmse=True):

        super(ObserverControllerComponentsAnalysis,
              self).__init__(d=d, T=T, init=init, n_init=n_init, stride=stride,
                             chunk_cov_estimate=chunk_cov_estimate, tol=tol, verbose=verbose,
                             device=device, dtype=dtype, rng_or_seed=rng_or_seed, 
                             ortho_lambda=ortho_lambda)

        self.loss_type = loss_type
        self.loss_reg_vals = loss_reg_vals

    def estimate_data_statistics(self, X, T=None, regularization=None, reg_ops=None):
        """Estimate the cross covariance matrix from data.
        Estimate both forward time and reverse time statistics and concatenate them

        Parameters
        ----------
        X : ndarray or list of ndarrays
            Data to estimate the cross covariance matrix.
        T : int
            T for PI calculation (optional).
        regularization : str
            Whether to regularize cross covariance estimation.
        reg_ops : dict
            Options for cross covariance regularization.
        """
        if T is None:
            T = self.T
        else:
            self.T = T
        start = time.time()
        self._logger.info('Starting cross covariance estimate.')
        if isinstance(X, list) or X.ndim == 3:
            self.mean_ = np.concatenate(X).mean(axis=0, keepdims=True)
        else:
            self.mean_ = X.mean(axis=0, keepdims=True)

        cross_covs = calc_cross_cov_mats_from_data(X, self.T + 1, mean=self.mean_,
                                                   chunks=self.chunk_cov_estimate,
                                                   stride=self.stride,
                                                   rng=self.rng,
                                                   regularization=regularization,
                                                   reg_ops=reg_ops,
                                                   logger=self._logger)

        self.cross_covs = torch.tensor(cross_covs, device=self.device, dtype=self.dtype)
        delta_time = round((time.time() - start) / 60., 1)
        self._logger.info('Cross covariance estimate took {:0.1f} minutes.'.format(delta_time))

        return self

    def score(self, X=None, cross_covs=None, coef=None):
        """Calculate the PI of data for the DCA projection.

        Parameters
        ----------
        X : ndarray or list
            Optional. If X is none, calculate PI from the training data.
            If X is given, calcuate the PI of X for the learned projections.
        """
        if X is None:
            if cross_covs is None:                 
                cross_covs = self.cross_covs
        else:

            # Estimate T cross covariance matrices in the forward direction
            cross_covs = calc_cross_cov_mats_from_data(X, self.T + 1)
            
        if coef is None:
            coef = self.coef_

        if self.loss_type == 'product':
            _, mmse_covf = calc_mmse_from_cross_cov_mats(cross_covs, torch.tensor(coef), project_mmse=self.project_mmse,
                                                         return_cov=True)
            _, mmse_covr = calc_mmse_from_cross_cov_mats(torch.transpose(torch.tensor(cross_covs), 1, 2), torch.tensor(coef),
                                                         project_mmse=self.project_mmse, return_cov=True)

            return torch.trace(torch.matmul(mmse_covf, mmse_covr)).detach().cpu().numpy()

        elif self.loss_type == 'sum':
            mmse_fwd = calc_mmse_from_cross_cov_mats(cross_covs, torch.tensor(coef), project_mmse=self.project_mmse)
            mmse_rev = calc_mmse_from_cross_cov_mats(torch.transpose(torch.tensor(cross_covs), 1, 2), torch.tensor(coef), 
                                                     project_mmse=self.project_mmse)

            return self.loss_reg_vals[0] * mmse_fwd.detach().cpu().numpy() + \
                   self.loss_reg_vals[1] * mmse_rev.detach().cpu().numpy()


    def build_loss(self, cross_cov_mats, d, ortho_lambda=1.):
        """ Constructs loss function for forward/reverse time filtering error

        Parameters
        ----------
        X : np.ndarray, shape (# time-steps, N)
            The multidimensional time series data from which the
            mmse is computed.
        d: int
            Number of basis vectors onto which the data X are projected.
        ortho_lambda : float
            Regularization hyperparameter.
        Returns
        -------
        loss : function
           Loss function which accepts a (flattened) N-by-d matrix, whose
           columns are basis vectors, and outputs the mmse
           corresponding to that projection (plus regularization term).
        """
        N = cross_cov_mats.shape[2]
        if self.loss_type == 'product':

            def loss(V_flat):
                V = V_flat.reshape(N, d)
                orth_reg_val = ortho_reg_fn(ortho_lambda, V)

                _, mmse_covf = calc_mmse_from_cross_cov_mats(cross_cov_mats, V, project_mmse=self.project_mmse,
                                                             return_cov=True)
                _, mmse_covr = calc_mmse_from_cross_cov_mats(torch.transpose(cross_cov_mats, 1, 2), V,
                                                             project_mmse=self.project_mmse, return_cov=True)

                return torch.trace(torch.matmul(mmse_covf, mmse_covr)) + orth_reg_val

        elif self.loss_type == 'sum':

            def loss(V_flat):
                V = V_flat.reshape(N, d)
                orth_reg_val = ortho_reg_fn(ortho_lambda, V)

                mmse_fwd = calc_mmse_from_cross_cov_mats(cross_cov_mats, V, project_mmse=self.project_mmse)
                mmse_rev = calc_mmse_from_cross_cov_mats(torch.transpose(cross_cov_mats, 1, 2), V,
                                                         project_mmse=self.project_mmse)

                return self.loss_reg_vals[0] * mmse_fwd  + self.loss_reg_vals[1] * mmse_rev + orth_reg_val

        return loss<|MERGE_RESOLUTION|>--- conflicted
+++ resolved
@@ -28,34 +28,15 @@
                                 for i in range(order)], dim=0)
     return block_toeplitz
 
-<<<<<<< HEAD
-def calc_mmse_from_cross_cov_mats(cross_cov_mats, proj=None, project_mmse=False, return_cov=False):
-=======
 def calc_mmse_from_cross_cov_mats(cross_cov_mats, proj=None, project_mmse=False, return_covs=False):
->>>>>>> d7b059d5
 
     T = cross_cov_mats.shape[0] - 1
     N = cross_cov_mats.shape[-1]
 
-    # Due to differing conventions, we have to take the transpose of cross_cov_mats here, regardless
-    # of whether the problem is causal or not
-    cross_cov_mats = torch.transpose(cross_cov_mats, 1, 2)
-
     if proj is not None:
-        # Two sided projections
-        cross_cov_mats_proj = torch.matmul(proj.t().unsqueeze(0),
-                                           torch.matmul(cross_cov_mats,
-                                           proj.unsqueeze(0)))
-        # One sided projections
-        covpf = torch.cat([proj.t() @ cc for cc in cross_cov_mats[1:]])
-
-<<<<<<< HEAD
-    else:
-        covpf = torch.cat([cc for cc in cross_cov_mats[1:]])
-
-    covp = calc_cov_from_cross_cov_mats(cross_cov_mats_proj[:-1])
-    mmse_cov = cross_cov_mats[0] - torch.t(covpf) @ torch.inverse(covp) @ covpf
-=======
+        ccm_proj1 = torch.stack([torch.mm(torch.mm(torch.t(proj), cc), proj) for cc in cross_cov_mats[:-1, ...]])
+        ccm_proj2 = []
+
         ccm_proj2 = [torch.mm(torch.t(proj), torch.t(cc)) for cc in cross_cov_mats[1:]]
         ccm_proj2.reverse()
     else:
@@ -110,14 +91,7 @@
         return causal_weights[0] * mmse_fwd + causal_weights[1] * mmsw_rev + ortho_reg_val
 
     return loss
->>>>>>> d7b059d5
-
-    if project_mmse and proj is not None:
-        mmse_cov = torch.chain_matmul(torch.t(proj), mmse_cov, proj)
-    if return_cov:
-        return torch.trace(mmse_cov), mmse_cov
-    else:
-        return torch.trace(mmse_cov)
+
 
 class KalmanComponentsAnalysis(SingleProjectionComponentsAnalysis):
     """Kalman Components Analysis. 
@@ -176,17 +150,10 @@
     coef_ : ndarray (N, d)
         Projection matrix from fit.
     """
-<<<<<<< HEAD
-    def __init__(self, causal=True, d=None, T=None, init="random_ortho", project_mmse=True, 
-                 n_init=1, stride=1, chunk_cov_estimate=None, tol=1e-6, 
-                 ortho_lambda=10., verbose=False, device="cpu", dtype=torch.float64, 
-                rng_or_seed=None):
-=======
     def __init__(self, d=None, T=None, causal_weights=(1, 0), project_mmse=False, 
                  init="random_ortho", n_init=1, stride=1,
                  chunk_cov_estimate=None, tol=1e-6, ortho_lambda=10., verbose=False,
                  device="cpu", dtype=torch.float64, rng_or_seed=None):
->>>>>>> d7b059d5
 
         super(KalmanComponentsAnalysis,
               self).__init__(d=d, T=T, init=init, n_init=n_init, stride=stride,
@@ -197,8 +164,6 @@
         self.project_mmse = project_mmse
         self.ortho_lambda = ortho_lambda
         self.cross_covs = None
-        self.causal = causal
-        self.project_mmse = project_mmse
 
     def estimate_data_statistics(self, X, T=None, regularization=None, reg_ops=None):
         """Estimate the cross covariance matrix from data.
@@ -233,17 +198,8 @@
                                                    regularization=regularization,
                                                    reg_ops=reg_ops,
                                                    logger=self._logger)
-        
-
         self.cross_covs = torch.tensor(cross_covs, device=self.device, dtype=self.dtype)
 
-<<<<<<< HEAD
-        # Reverse the direction of time to solve an acausal filtering problem
-        if not self.causal:
-            self.cross_covs = torch.transpose(self.cross_covs, 1, 2)
-
-=======
->>>>>>> d7b059d5
         delta_time = round((time.time() - start) / 60., 1)
         self._logger.info('Cross covariance estimate took {:0.1f} minutes.'.format(delta_time))
 
@@ -293,7 +249,7 @@
                                         device=self.device,
                                         dtype=self.dtype)
             v_torch = v_flat_torch.reshape(N, d)
-            loss = self.build_loss(c, d, self.ortho_lambda)(v_torch)
+            loss = build_loss(c, d, self.ortho_lambda)(v_torch)
             return loss, v_flat_torch
         objective = ObjectiveWrapper(f_params)
 
@@ -311,7 +267,7 @@
                     loss, v_flat_torch = objective.core_computations(v_flat,
                                                                      requires_grad=False)
                     v_torch = v_flat_torch.reshape(N, d)
-                    loss = self.build_loss(c, d, self.ortho_lambda)(v_torch)
+                    loss = build_loss(c, d, self.ortho_lambda)(v_torch)
                     reg_val = ortho_reg_fn(self.ortho_lambda, v_torch)
                     loss = loss.detach().cpu().numpy()
                     reg_val = reg_val.detach().cpu().numpy()
@@ -334,12 +290,11 @@
         V_opt = scipy.linalg.orth(v)
 
         # Return the negative as singleprojectionanalysis takes argmax of scores across initializations
-        # Both KCA and OCCA natively minimize a loss
-        final_score = -1*self.score(coef=torch.tensor(V_opt))
+        final_score = -1*calc_mmse_from_cross_cov_mats(c, torch.tensor(V_opt)).detach().cpu().numpy()
 
         return V_opt, final_score
 
-    def score(self, X=None, cross_covs=None, coef=None):
+    def score(self, X=None):
         """Calculate the PI of data for the DCA projection.
 
         Parameters
@@ -349,240 +304,7 @@
             If X is given, calcuate the PI of X for the learned projections.
         """
         if X is None:
-            if cross_covs is None:                 
-                cross_covs = self.cross_covs
+            cross_covs = self.cross_covs
         else:
             cross_covs = calc_cross_cov_mats_from_data(X, T=self.T + 1)
-            if not self.causal:
-                self.cross_covs = torch.transpose(self.cross_covs, 1, 2)
-
-        if coef is None:
-            coef = self.coef_
-
-        return calc_mmse_from_cross_cov_mats(torch.tensor(cross_covs), torch.tensor(coef), 
-                                             project_mmse=self.project_mmse).detach().cpu().numpy()
-
-    @staticmethod
-    def build_loss(cross_cov_mats, d, ortho_lambda=1.):
-        """ Constructs loss function for forward/reverse time filtering error
-
-        Parameters
-        ----------
-        X : np.ndarray, shape (# time-steps, N)
-            The multidimensional time series data from which the
-            mmse is computed.
-        d: int
-            Number of basis vectors onto which the data X are projected.
-        ortho_lambda : float
-            Regularization hyperparameter.
-        Returns
-        -------
-        loss : function
-           Loss function which accepts a (flattened) N-by-d matrix, whose
-           columns are basis vectors, and outputs the mmse
-           corresponding to that projection (plus regularization term).
-        """
-        N = cross_cov_mats.shape[1]
-
-        def loss(V_flat):
-            V = V_flat.reshape(N, d)
-            reg_val = ortho_reg_fn(ortho_lambda, V)
-            mmse_loss = calc_mmse_from_cross_cov_mats(cross_cov_mats, V, project_mmse=self.project_mmse)
-            return mmse_loss + reg_val
-
-        return loss
-
-class ObserverControllerComponentsAnalysis(KalmanComponentsAnalysis):
-    """Observer Controller Components Analysis
-
-    Runs OCCA on multidimensional timeseries data X to discover a projection
-
-    Parameters
-    ----------
-    d : int
-        Number of basis vectors onto which the data X are projected.
-    T : int
-        Size of time windows across which to compute mutual information. When fitting
-         a model, the length of the shortest timeseries must be greater than
-        T and for good performance should be much greater than T.
-    init : str
-        Options: "random_ortho", "random", or "PCA"
-        Method for initializing the projection matrix.
-    n_init : int
-        Number of random restarts. Default is 1.
-    stride : int
-        Number of samples to skip when estimating cross covariance matrices. Settings stride > 1
-        will speedup covariance estimation but may reduce the quality of the covariance estimate
-        for small datasets.
-    chunk_cov_estimate : None or int
-        If `None`, cov is estimated from entire time series. If an `int`, cov is estimated
-        by chunking up time series and averaging covariances from chucks. This can use less memory
-        and be faster for long timeseries. Requires that the length of the shortest timeseries
-        in the batch is longer than T * chunk_cov_estimate`.
-    tol : float
-        Tolerance for stopping optimization. Default is 1e-6.
-    ortho_lambda : float
-        Coefficient on term that keeps V close to orthonormal.
-    verbose : bool
-        Verbosity during optimization.
-    use_scipy : bool
-        Whether to use SciPy or Pytorch L-BFGS-B. Default is True. Pytorch is not well tested.
-    device : str
-        What device to run the computation on in Pytorch.
-    dtype : pytorch.dtype
-        What dtype to use for computation.
-    rng_or_seed : None, int, or NumPy RandomState
-        Random number generator or seed.
-
-    Attributes
-    ----------
-    T : int
-        Default T used for PI.
-    T_fit : int
-        T used for last cross covariance estimation.
-    d : int
-        Default d used for fitting the projection.
-    d_fit : int
-        d used for last projection fit.
-    cross covs : torch tensor
-        Cross covariance matrices from the last covariance estimation.
-    coef_ : ndarray (N, d)
-        Projection matrix from fit.
-    """
-    def __init__(self, loss_type='product', loss_reg_vals=None,
-                 d=None, T=None, init="random_ortho", n_init=1, stride=1,
-                 chunk_cov_estimate=None, tol=1e-6, ortho_lambda=10., verbose=False,
-                 device="cpu", dtype=torch.float64, rng_or_seed=None, project_mmse=True):
-
-        super(ObserverControllerComponentsAnalysis,
-              self).__init__(d=d, T=T, init=init, n_init=n_init, stride=stride,
-                             chunk_cov_estimate=chunk_cov_estimate, tol=tol, verbose=verbose,
-                             device=device, dtype=dtype, rng_or_seed=rng_or_seed, 
-                             ortho_lambda=ortho_lambda)
-
-        self.loss_type = loss_type
-        self.loss_reg_vals = loss_reg_vals
-
-    def estimate_data_statistics(self, X, T=None, regularization=None, reg_ops=None):
-        """Estimate the cross covariance matrix from data.
-        Estimate both forward time and reverse time statistics and concatenate them
-
-        Parameters
-        ----------
-        X : ndarray or list of ndarrays
-            Data to estimate the cross covariance matrix.
-        T : int
-            T for PI calculation (optional).
-        regularization : str
-            Whether to regularize cross covariance estimation.
-        reg_ops : dict
-            Options for cross covariance regularization.
-        """
-        if T is None:
-            T = self.T
-        else:
-            self.T = T
-        start = time.time()
-        self._logger.info('Starting cross covariance estimate.')
-        if isinstance(X, list) or X.ndim == 3:
-            self.mean_ = np.concatenate(X).mean(axis=0, keepdims=True)
-        else:
-            self.mean_ = X.mean(axis=0, keepdims=True)
-
-        cross_covs = calc_cross_cov_mats_from_data(X, self.T + 1, mean=self.mean_,
-                                                   chunks=self.chunk_cov_estimate,
-                                                   stride=self.stride,
-                                                   rng=self.rng,
-                                                   regularization=regularization,
-                                                   reg_ops=reg_ops,
-                                                   logger=self._logger)
-
-        self.cross_covs = torch.tensor(cross_covs, device=self.device, dtype=self.dtype)
-        delta_time = round((time.time() - start) / 60., 1)
-        self._logger.info('Cross covariance estimate took {:0.1f} minutes.'.format(delta_time))
-
-        return self
-
-    def score(self, X=None, cross_covs=None, coef=None):
-        """Calculate the PI of data for the DCA projection.
-
-        Parameters
-        ----------
-        X : ndarray or list
-            Optional. If X is none, calculate PI from the training data.
-            If X is given, calcuate the PI of X for the learned projections.
-        """
-        if X is None:
-            if cross_covs is None:                 
-                cross_covs = self.cross_covs
-        else:
-
-            # Estimate T cross covariance matrices in the forward direction
-            cross_covs = calc_cross_cov_mats_from_data(X, self.T + 1)
-            
-        if coef is None:
-            coef = self.coef_
-
-        if self.loss_type == 'product':
-            _, mmse_covf = calc_mmse_from_cross_cov_mats(cross_covs, torch.tensor(coef), project_mmse=self.project_mmse,
-                                                         return_cov=True)
-            _, mmse_covr = calc_mmse_from_cross_cov_mats(torch.transpose(torch.tensor(cross_covs), 1, 2), torch.tensor(coef),
-                                                         project_mmse=self.project_mmse, return_cov=True)
-
-            return torch.trace(torch.matmul(mmse_covf, mmse_covr)).detach().cpu().numpy()
-
-        elif self.loss_type == 'sum':
-            mmse_fwd = calc_mmse_from_cross_cov_mats(cross_covs, torch.tensor(coef), project_mmse=self.project_mmse)
-            mmse_rev = calc_mmse_from_cross_cov_mats(torch.transpose(torch.tensor(cross_covs), 1, 2), torch.tensor(coef), 
-                                                     project_mmse=self.project_mmse)
-
-            return self.loss_reg_vals[0] * mmse_fwd.detach().cpu().numpy() + \
-                   self.loss_reg_vals[1] * mmse_rev.detach().cpu().numpy()
-
-
-    def build_loss(self, cross_cov_mats, d, ortho_lambda=1.):
-        """ Constructs loss function for forward/reverse time filtering error
-
-        Parameters
-        ----------
-        X : np.ndarray, shape (# time-steps, N)
-            The multidimensional time series data from which the
-            mmse is computed.
-        d: int
-            Number of basis vectors onto which the data X are projected.
-        ortho_lambda : float
-            Regularization hyperparameter.
-        Returns
-        -------
-        loss : function
-           Loss function which accepts a (flattened) N-by-d matrix, whose
-           columns are basis vectors, and outputs the mmse
-           corresponding to that projection (plus regularization term).
-        """
-        N = cross_cov_mats.shape[2]
-        if self.loss_type == 'product':
-
-            def loss(V_flat):
-                V = V_flat.reshape(N, d)
-                orth_reg_val = ortho_reg_fn(ortho_lambda, V)
-
-                _, mmse_covf = calc_mmse_from_cross_cov_mats(cross_cov_mats, V, project_mmse=self.project_mmse,
-                                                             return_cov=True)
-                _, mmse_covr = calc_mmse_from_cross_cov_mats(torch.transpose(cross_cov_mats, 1, 2), V,
-                                                             project_mmse=self.project_mmse, return_cov=True)
-
-                return torch.trace(torch.matmul(mmse_covf, mmse_covr)) + orth_reg_val
-
-        elif self.loss_type == 'sum':
-
-            def loss(V_flat):
-                V = V_flat.reshape(N, d)
-                orth_reg_val = ortho_reg_fn(ortho_lambda, V)
-
-                mmse_fwd = calc_mmse_from_cross_cov_mats(cross_cov_mats, V, project_mmse=self.project_mmse)
-                mmse_rev = calc_mmse_from_cross_cov_mats(torch.transpose(cross_cov_mats, 1, 2), V,
-                                                         project_mmse=self.project_mmse)
-
-                return self.loss_reg_vals[0] * mmse_fwd  + self.loss_reg_vals[1] * mmse_rev + orth_reg_val
-
-        return loss+        return calc_mmse_from_cross_cov_mats(torch.tensor(cross_covs), torch.tensor(self.coef_)).detach().cpu().numpy()