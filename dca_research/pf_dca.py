import numpy as np
import scipy.stats
from scipy.optimize import minimize

import torch
import torch.nn.functional as F

from dca.dca import DynamicalComponentsAnalysis, ortho_reg_fn, init_coef

__all__ = ["PastFutureDynamicalComponentsAnalysis"]


def calc_pi_from_cov(cov_2_T_pi):
    """Calculates the mutual information ("predictive information"
    or "PI") between variables  {1,...,T_pi} and {T_pi+1,...,2*T_pi}, which
    are jointly Gaussian with covariance matrix cov_2_T_pi.
    Parameters
    ----------
    cov_2_T_pi : np.ndarray, shape (2*T_pi, 2*T_pi)
        Covariance matrix.
    Returns
    -------
    PI : float
        Mutual information in nats.
    """

    T_pi = cov_2_T_pi.shape[0] // 2
    use_torch = isinstance(cov_2_T_pi, torch.Tensor)

    cov_pp = cov_2_T_pi[:T_pi, :T_pi]
    cov_ff = cov_2_T_pi[T_pi:, T_pi:]
    if use_torch:
        logdet_pp_pi = torch.slogdet(cov_pp)[1]
        logdet_ff_pi = torch.slogdet(cov_ff)[1]
        logdet_2T_pi = torch.slogdet(cov_2_T_pi)[1]
    else:
        logdet_pp_pi = np.linalg.slogdet(cov_pp)[1]
        logdet_ff_pi = np.linalg.slogdet(cov_ff)[1]
        logdet_2T_pi = np.linalg.slogdet(cov_2_T_pi)[1]

    PI = .5 * (logdet_pp_pi + logdet_ff_pi - logdet_2T_pi)
    return PI


def calc_cov_from_cross_cov_mats(cc_pp, cc_pf, cc_ff):
    """Calculates the N*T-by-N*T spatiotemporal covariance matrix based on
    T N-by-N cross-covariance matrices.

    Parameters
    ----------
    cross_cov_mats : np.ndarray, shape (T, N, N)
        Cross-covariance matrices: cross_cov_mats[dt] is the
        cross-covariance between X(t) and X(t+dt), where each
        of X(t) and X(t+dt) is a N-dimensional vector.

    Returns
    -------
    cov : np.ndarray, shape (N*T, N*T)
        Big covariance matrix, stationary in time by construction.
    """

    N = cc_pp.shape[1]
    T = len(cc_pp) + len(cc_ff)
    use_torch = isinstance(cc_pp, torch.Tensor)

    cross_cov_mats_repeated = []
    for ii in range(T):
        for jj in range(T):
            if ii < (T // 2) and jj < (T // 2):
                mat = cc_pp[abs(ii - jj)].T
            elif ii >= (T // 2) and jj >= (T // 2):
                mat = cc_ff[abs(ii - jj)].T
            else:
                mat = cc_pf[abs(ii - jj)-1]
            if ii > jj:
                if use_torch:
                    cross_cov_mats_repeated.append(mat.t())
                else:
                    cross_cov_mats_repeated.append(mat.T)
            else:
                cross_cov_mats_repeated.append(mat)

    if use_torch:
        cov_rows = [torch.cat(cross_cov_mats_repeated[ii*T:(ii+1)*T], dim=1) for ii in range(T)]
        cov = torch.cat(cov_rows, dim=0)
    else:
        cov_rows = [np.concatenate(cross_cov_mats_repeated[ii*T:(ii+1)*T], axis=1) for ii in range(T)]
        cov = np.concatenate(cov_rows, axis=0)

    return cov


def project_cross_cov_mats(cross_cov_mats, proj_past, proj_future):
    """Projects the cross covariance matrices.

    Parameters
    ----------
    cross_cov_mats : np.ndarray, shape (T, N, N)
        Cross-covariance matrices: cross_cov_mats[dt] is the
        cross-covariance between X(t) and X(t+dt), where each
        of X(t) and X(t+dt) is a N-dimensional vector.
    proj: np.ndarray, shape (N, d), optional
        If provided, the N-dimensional data are projected onto a d-dimensional
        basis given by the columns of proj. Then, the mutual information is
        computed for this d-dimensional timeseries.

    Returns
    -------
    cross_cov_mats_proj : ndarray, shape (T, d, d)
        Mutual information in nats.
    """
    if isinstance(cross_cov_mats, torch.Tensor):
        use_torch = True
    elif isinstance(cross_cov_mats[0], torch.Tensor):
        cross_cov_mats = torch.stack(cross_cov_mats)
        use_torch = True
    else:
        use_torch = False

    if use_torch and isinstance(proj_past, np.ndarray):
        proj_past = torch.tensor(proj_past, device=cross_cov_mats.device, dtype=cross_cov_mats.dtype)
    if use_torch and isinstance(proj_future, np.ndarray):
        proj_future = torch.tensor(proj_future, device=cross_cov_mats.device, dtype=cross_cov_mats.dtype)

    T = cross_cov_mats.shape[0] // 2
    if use_torch:
        """
        #$if proj_past.shape[1] >= proj_future.shape[1]:
        cc_p = torch.matmul(proj_past.t().unsqueeze(0), cross_cov_mats)
        cc_pp = torch.matmul(cc_p[:T], proj_future.unsqueeze(0))
        cc_pf = torch.matmul(cc_p, proj_future.unsqueeze(0))
        """
        cc_pp = torch.matmul(proj_past.t().unsqueeze(0),
                             torch.matmul(cross_cov_mats[:T],
                                          proj_past.unsqueeze(0)))
        cc_pf = torch.matmul(proj_past.t().unsqueeze(0),
                             torch.matmul(torch.transpose(cross_cov_mats[1:], 1, 2),
                                          proj_future.unsqueeze(0)))
        cc_ff = torch.matmul(proj_future.t().unsqueeze(0),
                             torch.matmul(cross_cov_mats[:T],
                                          proj_future.unsqueeze(0)))
        """
        else:
            cc_f = torch.matmul(cross_cov_mats, proj_future.unsqueeze(0))
            cc_ff = torch.matmul(proj_future.t().unsqueeze(0), cc_f[:T])
            cc_pf = torch.matmul(proj_past.t().unsqueeze(0), cc_f)
            cc_pp = torch.matmul(proj_past.t().unsqueeze(0),
                                 torch.matmul(cross_cov_mats[:T],
                                              proj_past.unsqueeze(0)))
                                              """
    else:
        cc_pp = []
        cc_ff = []
        cc_pf = []
        for ii in range(T):
            cc = cross_cov_mats[ii]
            cc_pp.append(proj_past.T.dot(cc.dot(proj_past)))
            cc_ff.append(proj_future.T.dot(cc.dot(proj_future)))
        for ii in range(1, 2*T):
            cc = cross_cov_mats[ii]
            cc_pf.append(proj_past.T.dot(cc.T.dot(proj_future)))
        cc_pp = np.stack(cc_pp)
        cc_ff = np.stack(cc_ff)
        cc_pf = np.stack(cc_pf)

    return cc_pp, cc_pf, cc_ff


def calc_pi_from_cross_cov_mats(cross_cov_mats, proj_past=None, proj_future=None):
    """Calculates predictive information for a spatiotemporal Gaussian
    process with T-1 N-by-N cross-covariance matrices.

    Parameters
    ----------
    cross_cov_mats : np.ndarray, shape (T, N, N)
        Cross-covariance matrices: cross_cov_mats[dt] is the
        cross-covariance between X(t) and X(t+dt), where each
        of X(t) and X(t+dt) is a N-dimensional vector.
    proj: np.ndarray, shape (N, d), optional
        If provided, the N-dimensional data are projected onto a d-dimensional
        basis given by the columns of proj. Then, the mutual information is
        computed for this d-dimensional timeseries.

    Returns
    -------
    PI : float
        Mutual information in nats.
    """
    if proj_past is None or proj_future is None:
        raise NotImplementedError
    else:
        cc_pp, cc_pf, cc_ff = project_cross_cov_mats(cross_cov_mats, proj_past, proj_future)
    cov_2_T_pi = calc_cov_from_cross_cov_mats(cc_pp, cc_pf, cc_ff)
    PI = calc_pi_from_cov(cov_2_T_pi)

    return PI


def build_loss(cross_cov_mats, d, ortho_lambda=1.):
    """Constructs a loss function which gives the (negative) predictive
    information in the projection of multidimensional timeseries data X onto a
    d-dimensional basis, where predictive information is computed using a
    stationary Gaussian process approximation.

    Parameters
    ----------
    X : np.ndarray, shape (# time-steps, N)
        The multidimensional time series data from which the
        mutual information is computed.
    d: int
        Number of basis vectors onto which the data X are projected.
    ortho_lambda : float
        Regularization hyperparameter.
    Returns
    -------
    loss : function
       Loss function which accepts a (flattened) N-by-d matrix, whose
       columns are basis vectors, and outputs the negative predictive information
       corresponding to that projection (plus regularization term).
    """
    N = cross_cov_mats.shape[1]

    def loss(V_past, V_future):
        reg_val = ortho_reg_fn(V_past, ortho_lambda) + ortho_reg_fn(V_future, ortho_lambda)
        return -calc_pi_from_cross_cov_mats(cross_cov_mats, V_past, V_future) + reg_val

    return loss


class PastFutureDynamicalComponentsAnalysis(DynamicalComponentsAnalysis):
    """Past-Future Dynamical Components Analysis.

    Runs DCA on multidimensional timeseries data X to discover a projection
    onto a d-dimensional subspace which maximizes the complexity of the d-dimensional
    dynamics.
    Parameters
    ----------
    d_past: int
        Number of basis vectors onto which the past data X are projected.
    d_future: int
        Number of basis vectors onto which the future data X are projected.
    T: int
        Size of time windows accross which to compute mutual information.
    init: string
        Options: "random", "PCA"
        Method for initializing the projection matrix.

    """
    def __init__(self, d=None, d_past=None, d_future=None, T=None, init="random_ortho",
                 n_init=1, tol=1e-6, ortho_lambda=10., verbose=False, use_scipy=True,
                 device="cpu", dtype=torch.float64, rng_or_seed=None):
        self.d_past = d_past
        if d_past is None:
            self.d_past = d
        self.d_futured = d_future
        if d_future is None:
            self.d_future = d
        self.T = T
        self.init = init
        self.n_init = n_init
        self.tol = tol
        self.ortho_lambda = ortho_lambda
        self.verbose = verbose
        self.device = device
        self.dtype = dtype
        self.use_scipy = use_scipy
        self.cross_covs = None
        if rng_or_seed is None:
            self.rng = np.random
        elif isinstance(rng_or_seed, np.random.RandomState):
            self.rng = rng_or_seed
        else:
            self.rng = np.random.RandomState(rng_or_seed)

    def _fit_projection(self, d=None, d_past=None, d_future=None, record_V=False):
        """Fit the projection matrix.

        Parameters
        ----------
        d : int
            Dimensionality of the projection (optional.)
        record_V : bool
            If True, saves a copy of V at each optimization step. Default is False.
        """
        if d_past is None:
            if d is not None:
                d_past = d
            else:
                d_past = self.d_past
        if d_future is None:
            if d is not None:
                d_future = d
            else:
                d_future = self.d_future

        if self.cross_covs is None:
            raise ValueError('Call estimate_cross_covariance() first.')

        N = self.cross_covs.shape[1]
<<<<<<< HEAD
        if type(self.init) == str:
            if self.init == "random":
                V_past = np.random.normal(0, 1, (N, d_past))
                V_future = np.random.normal(0, 1, (N, d_future))
            elif self.init == "random_ortho":
                V_past = scipy.stats.ortho_group.rvs(N)[:, :d_past]
                V_future = scipy.stats.ortho_group.rvs(N)[:, :d_future]
            elif self.init == "uniform":
                V_past = np.ones((N, d_past)) / np.sqrt(N)
                V_past += np.random.normal(0, 1e-3, V_init.shape)
                V_future = np.ones((N, d_future)) / np.sqrt(N)
                V_future += np.random.normal(0, 1e-3, V_init.shape)
            else:
                raise ValueError
        else:
            raise ValueError
        V_past /= np.linalg.norm(V_past, axis=0, keepdims=True)
        V_future /= np.linalg.norm(V_future, axis=0, keepdims=True)

=======
        V_past = init_coef(N, d, self.rng, self.init)
        V_future = init_coef(N, d, self.rng, self.init)
>>>>>>> 37a9d871

        c = self.cross_covs
        if not isinstance(c, torch.Tensor):
            c = torch.tensor(c, device=self.device, dtype=self.dtype)

        if self.use_scipy:
            if self.verbose or record_V:
                if record_V:
                    self.V_seq = [(V_past, V_future)]

                def callback(v_flat):
                    v_flat_torch = torch.tensor(v_flat,
                                                requires_grad=True,
                                                device=self.device,
                                                dtype=self.dtype)
                    v_past = v_flat_torch[:N*d_past].reshape(N, d_past)
                    v_future = v_flat_torch[N*d_future:].reshape(N, d_future)
                    loss = build_loss(c, d, self.ortho_lambda)(v_past, v_future)
                    reg_val = ortho_reg_fn(v_past, self.ortho_lambda)
                    reg_val = reg_val + ortho_reg_fn(v_future, self.ortho_lambda)
                    loss = loss.detach().cpu().numpy()
                    reg_val = reg_val.detach().cpu().numpy()
                    if record_V:
                        self.V_seq.append((v_past, v_future))
                    if self.verbose:
                        print("PI: {} nats, reg: {}".format(str(np.round(-loss, 4)),
                                                            str(np.round(reg_val, 4))))

                callback(np.concatenate([V_past.ravel(), V_future.ravel()]))
            else:
                callback = None

            def f_df(v_flat):
                v_flat_torch = torch.tensor(v_flat,
                                            requires_grad=True,
                                            device=self.device,
                                            dtype=self.dtype)
                v_past = v_flat_torch[:N*d_past].reshape(N, d_past)
                v_future = v_flat_torch[N*d_future:].reshape(N, d_future)
                loss = build_loss(c, d, self.ortho_lambda)(v_past, v_future)
                loss.backward()
                grad = v_flat_torch.grad
                return (loss.detach().cpu().numpy().astype(float),
                        grad.detach().cpu().numpy().astype(float))
            opt = minimize(f_df, np.concatenate([V_past.ravel(), V_future.ravel()]),
                           method='L-BFGS-B', jac=True,
                           options={'disp': self.verbose, 'ftol': self.tol},
                           callback=callback)
            v_past = opt.x[:N*d_past].reshape(N, d_past)
            v_future = opt.x[N*d_future:].reshape(N, d_future)
        else:
            v = torch.tensor(V_init, requires_grad=True,
                             device=self.device, dtype=self.dtype)
            optimizer = torch.optim.LBFGS([v], max_eval=15000, max_iter=15000,
                                          tolerance_change=self.tol, history_size=10,
                                          line_search_fn='strong_wolfe')

            def closure():
                optimizer.zero_grad()
                loss = build_loss(c, d, self.ortho_lambda)(v)
                loss.backward()
                if self.verbose:
                    reg_val = ortho_reg_fn(v, self.ortho_lambda)
                    loss_no_reg = loss - reg_val
                    pi = -loss_no_reg.detach().cpu().numpy()
                    reg_val = reg_val.detach().cpu().numpy()
                    print("PI: {} nats, reg: {}".format(str(np.round(pi, 4)),
                                                        str(np.round(reg_val, 4))))
                return loss

            optimizer.step(closure)
            v = v.detach().cpu().numpy()

        # Orthonormalize the basis prior to returning it
        V_past = scipy.linalg.orth(v_past)
        V_future = scipy.linalg.orth(v_future)
        final_pi = calc_pi_from_cross_cov_mats(c, V_past, V_future).detach().cpu().numpy()
        return (V_past, V_future), final_pi

    def transform(self, X):
        """Project the data onto the DCA components.

        Parameters
        ----------
        X : ndarray or list of ndarrays
            Data to estimate the cross covariance matrix.
        """
        if isinstance(X, list):
            yp = [(Xi - Xi.mean(axis=0, keepdims=True)).dot(self.coef_[0]) for Xi in X]
            yf = [(Xi - Xi.mean(axis=0, keepdims=True)).dot(self.coef_[1]) for Xi in X]
        elif X.ndim == 3:
            yp = np.stack([(Xi - Xi.mean(axis=0, keepdims=True)).dot(self.coef_[0]) for Xi in X])
            yf = np.stack([(Xi - Xi.mean(axis=0, keepdims=True)).dot(self.coef_[1]) for Xi in X])
        else:
            yp = (X - X.mean(axis=0, keepdims=True)).dot(self.coef_[0])
            yf = (X - X.mean(axis=0, keepdims=True)).dot(self.coef_[1])
<<<<<<< HEAD
        return yp, yf
=======
        return y
>>>>>>> 37a9d871

    def score(self):
        """Calculate the PI of the training data for the DCA projection.
        """
        return calc_pi_from_cross_cov_mats(self.cross_covs, self.coef_[0], self.coef_[1])<|MERGE_RESOLUTION|>--- conflicted
+++ resolved
@@ -297,30 +297,8 @@
             raise ValueError('Call estimate_cross_covariance() first.')
 
         N = self.cross_covs.shape[1]
-<<<<<<< HEAD
-        if type(self.init) == str:
-            if self.init == "random":
-                V_past = np.random.normal(0, 1, (N, d_past))
-                V_future = np.random.normal(0, 1, (N, d_future))
-            elif self.init == "random_ortho":
-                V_past = scipy.stats.ortho_group.rvs(N)[:, :d_past]
-                V_future = scipy.stats.ortho_group.rvs(N)[:, :d_future]
-            elif self.init == "uniform":
-                V_past = np.ones((N, d_past)) / np.sqrt(N)
-                V_past += np.random.normal(0, 1e-3, V_init.shape)
-                V_future = np.ones((N, d_future)) / np.sqrt(N)
-                V_future += np.random.normal(0, 1e-3, V_init.shape)
-            else:
-                raise ValueError
-        else:
-            raise ValueError
-        V_past /= np.linalg.norm(V_past, axis=0, keepdims=True)
-        V_future /= np.linalg.norm(V_future, axis=0, keepdims=True)
-
-=======
         V_past = init_coef(N, d, self.rng, self.init)
         V_future = init_coef(N, d, self.rng, self.init)
->>>>>>> 37a9d871
 
         c = self.cross_covs
         if not isinstance(c, torch.Tensor):
@@ -417,11 +395,7 @@
         else:
             yp = (X - X.mean(axis=0, keepdims=True)).dot(self.coef_[0])
             yf = (X - X.mean(axis=0, keepdims=True)).dot(self.coef_[1])
-<<<<<<< HEAD
         return yp, yf
-=======
-        return y
->>>>>>> 37a9d871
 
     def score(self):
         """Calculate the PI of the training data for the DCA projection.
